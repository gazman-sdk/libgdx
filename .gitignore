--- conflicted
+++ resolved
@@ -10,11 +10,7 @@
 # Compiled Files
 gwt-servlet.jar
 *.class
-<<<<<<< HEAD
 classes/
 
-=======
-classes/
-.settings
-
->>>>>>> 9618eb9b
+# Eclipse Files
+.settings